/*
 * Copyright (c) 2010, Kelvin Lawson. All rights reserved.
 *
 * Redistribution and use in source and binary forms, with or without
 * modification, are permitted provided that the following conditions
 * are met:
 *
 * 1. Redistributions of source code must retain the above copyright
 *    notice, this list of conditions and the following disclaimer.
 * 2. Redistributions in binary form must reproduce the above copyright
 *    notice, this list of conditions and the following disclaimer in the
 *    documentation and/or other materials provided with the distribution.
 * 3. No personal names or organizations' names associated with the
 *    Atomthreads project may be used to endorse or promote products
 *    derived from this software without specific prior written permission.
 *
 * THIS SOFTWARE IS PROVIDED BY THE ATOMTHREADS PROJECT AND CONTRIBUTORS
 * "AS IS" AND ANY EXPRESS OR IMPLIED WARRANTIES, INCLUDING, BUT NOT LIMITED
 * TO, THE IMPLIED WARRANTIES OF MERCHANTABILITY AND FITNESS FOR A PARTICULAR
 * PURPOSE ARE DISCLAIMED. IN NO EVENT SHALL THE PROJECT OR CONTRIBUTORS BE
 * LIABLE FOR ANY DIRECT, INDIRECT, INCIDENTAL, SPECIAL, EXEMPLARY, OR
 * CONSEQUENTIAL DAMAGES (INCLUDING, BUT NOT LIMITED TO, PROCUREMENT OF
 * SUBSTITUTE GOODS OR SERVICES; LOSS OF USE, DATA, OR PROFITS; OR BUSINESS
 * INTERRUPTION) HOWEVER CAUSED AND ON ANY THEORY OF LIABILITY, WHETHER IN
 * CONTRACT, STRICT LIABILITY, OR TORT (INCLUDING NEGLIGENCE OR OTHERWISE)
 * ARISING IN ANY WAY OUT OF THE USE OF THIS SOFTWARE, EVEN IF ADVISED OF THE
 * POSSIBILITY OF SUCH DAMAGE.
 */


#include "atom.h"
#include "atomtests.h"


/* Test OS objects */
static ATOM_TCB tcb1;
static uint8_t test_thread_stack[TEST_THREAD_STACK_SIZE];


/* Forward declarations */
static void test_thread_func (uint32_t param);


/**
 * \b test_start
 *
 * Start kernel test.
 *
 * This tests the handling of bad parameters within the public kernel APIs.
 *
 * Other than during initialisation, the only API that takes parameters
 * which require checking (and that application code might call) is the
 * thread create API.
 *
 * @retval Number of failures
 */
uint32_t test_start (void)
{
    int failures;

    /* Default to zero failures */
    failures = 0;

    /* atomThreadCreate: Pass a bad TCB pointer */
    if (atomThreadCreate (NULL, TEST_THREAD_PRIO, test_thread_func, 0,
<<<<<<< HEAD
            &test_thread_stack[TEST_THREAD_STACK_SIZE - sizeof(uint32_t)],
            TEST_THREAD_STACK_SIZE) != ATOM_ERR_PARAM)
=======
            &test_thread_stack[0],
            TEST_THREAD_STACK_SIZE, TRUE) != ATOM_ERR_PARAM)
>>>>>>> 51811433
    {
        ATOMLOG (_STR("Bad TCB check\n"));
        failures++;
    }

    /* atomThreadCreate: Pass a bad entry point */
    if (atomThreadCreate (&tcb1, TEST_THREAD_PRIO, NULL, 0,
<<<<<<< HEAD
            &test_thread_stack[TEST_THREAD_STACK_SIZE - sizeof(uint32_t)],
            TEST_THREAD_STACK_SIZE) != ATOM_ERR_PARAM)
=======
            &test_thread_stack[0],
            TEST_THREAD_STACK_SIZE, TRUE) != ATOM_ERR_PARAM)
>>>>>>> 51811433
    {
        ATOMLOG (_STR("Bad entry check\n"));
        failures++;
    }

    /* atomThreadCreate: Pass a bad stack pointer */
    if (atomThreadCreate (&tcb1, TEST_THREAD_PRIO, test_thread_func, 0,
            NULL, TEST_THREAD_STACK_SIZE, TRUE) != ATOM_ERR_PARAM)
    {
        ATOMLOG (_STR("Bad stack ptr check\n"));
        failures++;
    }

    /* atomThreadCreate: Pass a bad stack size */
    if (atomThreadCreate (&tcb1, TEST_THREAD_PRIO, test_thread_func, 0,
<<<<<<< HEAD
            &test_thread_stack[TEST_THREAD_STACK_SIZE - sizeof(uint32_t)], 0) != ATOM_ERR_PARAM)
=======
            &test_thread_stack[0], 0, TRUE) != ATOM_ERR_PARAM)
>>>>>>> 51811433
    {
        ATOMLOG (_STR("Bad stack size check\n"));
        failures++;
    }

    /* Quit */
    return failures;

}


/**
 * \b test_thread_func
 *
 * Entry point for test thread.
 *
 * @param[in] param Unused (optional thread entry parameter)
 *
 * @return None
 */
static void test_thread_func (uint32_t param)
{
    /* Compiler warnings */
    param = param;

    /* Wait forever */
    while (1)
    {
        atomTimerDelay (SYSTEM_TICKS_PER_SEC);
    }
}<|MERGE_RESOLUTION|>--- conflicted
+++ resolved
@@ -63,13 +63,8 @@
 
     /* atomThreadCreate: Pass a bad TCB pointer */
     if (atomThreadCreate (NULL, TEST_THREAD_PRIO, test_thread_func, 0,
-<<<<<<< HEAD
-            &test_thread_stack[TEST_THREAD_STACK_SIZE - sizeof(uint32_t)],
-            TEST_THREAD_STACK_SIZE) != ATOM_ERR_PARAM)
-=======
             &test_thread_stack[0],
             TEST_THREAD_STACK_SIZE, TRUE) != ATOM_ERR_PARAM)
->>>>>>> 51811433
     {
         ATOMLOG (_STR("Bad TCB check\n"));
         failures++;
@@ -77,13 +72,8 @@
 
     /* atomThreadCreate: Pass a bad entry point */
     if (atomThreadCreate (&tcb1, TEST_THREAD_PRIO, NULL, 0,
-<<<<<<< HEAD
-            &test_thread_stack[TEST_THREAD_STACK_SIZE - sizeof(uint32_t)],
-            TEST_THREAD_STACK_SIZE) != ATOM_ERR_PARAM)
-=======
             &test_thread_stack[0],
             TEST_THREAD_STACK_SIZE, TRUE) != ATOM_ERR_PARAM)
->>>>>>> 51811433
     {
         ATOMLOG (_STR("Bad entry check\n"));
         failures++;
@@ -99,11 +89,7 @@
 
     /* atomThreadCreate: Pass a bad stack size */
     if (atomThreadCreate (&tcb1, TEST_THREAD_PRIO, test_thread_func, 0,
-<<<<<<< HEAD
-            &test_thread_stack[TEST_THREAD_STACK_SIZE - sizeof(uint32_t)], 0) != ATOM_ERR_PARAM)
-=======
             &test_thread_stack[0], 0, TRUE) != ATOM_ERR_PARAM)
->>>>>>> 51811433
     {
         ATOMLOG (_STR("Bad stack size check\n"));
         failures++;
