/*
 * Copyright (c) 2010, Kelvin Lawson. All rights reserved.
 *
 * Redistribution and use in source and binary forms, with or without
 * modification, are permitted provided that the following conditions
 * are met:
 *
 * 1. Redistributions of source code must retain the above copyright
 *    notice, this list of conditions and the following disclaimer.
 * 2. Redistributions in binary form must reproduce the above copyright
 *    notice, this list of conditions and the following disclaimer in the
 *    documentation and/or other materials provided with the distribution.
 * 3. No personal names or organizations' names associated with the
 *    Atomthreads project may be used to endorse or promote products
 *    derived from this software without specific prior written permission.
 *
 * THIS SOFTWARE IS PROVIDED BY THE ATOMTHREADS PROJECT AND CONTRIBUTORS
 * "AS IS" AND ANY EXPRESS OR IMPLIED WARRANTIES, INCLUDING, BUT NOT LIMITED
 * TO, THE IMPLIED WARRANTIES OF MERCHANTABILITY AND FITNESS FOR A PARTICULAR
 * PURPOSE ARE DISCLAIMED. IN NO EVENT SHALL THE PROJECT OR CONTRIBUTORS BE
 * LIABLE FOR ANY DIRECT, INDIRECT, INCIDENTAL, SPECIAL, EXEMPLARY, OR
 * CONSEQUENTIAL DAMAGES (INCLUDING, BUT NOT LIMITED TO, PROCUREMENT OF
 * SUBSTITUTE GOODS OR SERVICES; LOSS OF USE, DATA, OR PROFITS; OR BUSINESS
 * INTERRUPTION) HOWEVER CAUSED AND ON ANY THEORY OF LIABILITY, WHETHER IN
 * CONTRACT, STRICT LIABILITY, OR TORT (INCLUDING NEGLIGENCE OR OTHERWISE)
 * ARISING IN ANY WAY OUT OF THE USE OF THIS SOFTWARE, EVEN IF ADVISED OF THE
 * POSSIBILITY OF SUCH DAMAGE.
 */


#include "atom.h"
#include "atomqueue.h"
#include "atomtests.h"


/* Test queue size */
#define QUEUE_ENTRIES       16


/* Number of test threads */
#define NUM_TEST_THREADS      2


/* Test OS objects */
static ATOM_QUEUE queue1;
static uint8_t queue1_storage[QUEUE_ENTRIES];
static ATOM_TCB tcb[NUM_TEST_THREADS];
static uint8_t test_thread_stack[NUM_TEST_THREADS][TEST_THREAD_STACK_SIZE];


/* Test result tracking */
static volatile int g_result;


/* Forward declarations */
static void test1_thread_func (uint32_t param);
static void test2_thread_func (uint32_t param);


/**
 * \b test_start
 *
 * Start queue test.
 *
 * This test exercises queue deletion, waking threads blocking on a queue
 * in atomQueuePut() if the queue is deleted.
 *
 * Deletion wakeups are tested twice: once for a thread which is blocking
 * in atomQueuePut() with a timeout and once for a thread which is
 * blocking in atomQueuePut() with no timeout.
 *
 * Deletion of threads blocking in atomQueueGet() are tested in queue2.c.
 *
 * @retval Number of failures
 */
uint32_t test_start (void)
{
    int failures, i;
    uint8_t msg;

    /* Default to zero failures */
    failures = 0;

    /* Set a test value for posting to the queue */
    msg = 0x66;

    /* Test wakeup of threads on queue deletion (thread blocking with no timeout) */
    g_result = 0;
    if (atomQueueCreate (&queue1, &queue1_storage[0], sizeof(uint8_t), QUEUE_ENTRIES) != ATOM_OK)
    {
        ATOMLOG (_STR("Error creating test queue\n"));
        failures++;
    }

    /* Successful queue creation */
    else
    {
        /* Fill up all entries */
        for (i = 0; i < QUEUE_ENTRIES; i++)
        {
            if (atomQueuePut (&queue1, 0, &msg) != ATOM_OK)
            {
                ATOMLOG (_STR("Error filling queue\n"));
                failures++;
            }
        }

        /* Create a test thread that will block because the queue is full */
        if (atomThreadCreate(&tcb[0], TEST_THREAD_PRIO, test1_thread_func, 0,
<<<<<<< HEAD
                  &test_thread_stack[0][TEST_THREAD_STACK_SIZE - sizeof(uint32_t)],
                  TEST_THREAD_STACK_SIZE) != ATOM_OK)
=======
                  &test_thread_stack[0][0],
                  TEST_THREAD_STACK_SIZE, TRUE) != ATOM_OK)
>>>>>>> 51811433
        {
            /* Fail */
            ATOMLOG (_STR("Error creating test thread 1\n"));
            failures++;
        }
        else
        {

            /*
             * We have created and filled a queue. We want to see that the other
             * thread is woken up if its queue is deleted. This is indicated
             * through g_result being set.
             */

            /* Wait for the other thread to start blocking on queue1 */
            if (atomTimerDelay(SYSTEM_TICKS_PER_SEC) != ATOM_OK)
            {
                ATOMLOG (_STR("Failed timer delay\n"));
                failures++;
            }
            else
            {
                /* The other thread will be blocking on queue1 now, delete queue1 */
                if (atomQueueDelete(&queue1) != ATOM_OK)
                {
                    ATOMLOG (_STR("Failed queue1 delete\n"));
                    failures++;
                }
                else
                {
                    /* Queue1 deleted. The thread should now wake up and set g_result. */
                    atomTimerDelay (SYSTEM_TICKS_PER_SEC);
                    if (g_result == 0)
                    {
                        ATOMLOG (_STR("Notify fail\n"));
                        failures++;
                    }
                    else
                    {
                        /* Success */
                    }
                }
            }
        }
    }

    /* Test wakeup of threads on semaphore deletion (thread blocking with timeout) */
    g_result = 0;
    if (atomQueueCreate (&queue1, &queue1_storage[0], sizeof(uint8_t), QUEUE_ENTRIES) != ATOM_OK)
    {
        ATOMLOG (_STR("Error creating test queue\n"));
        failures++;
    }

    /* Successful queue creation */
    else
    {
        /* Fill up all entries */
        for (i = 0; i < QUEUE_ENTRIES; i++)
        {
            if (atomQueuePut (&queue1, 0, &msg) != ATOM_OK)
            {
                ATOMLOG (_STR("Error filling queue\n"));
                failures++;
            }
        }

        /* Create a test thread that will block because the queue is full */
        if (atomThreadCreate(&tcb[1], TEST_THREAD_PRIO, test2_thread_func, 0,
<<<<<<< HEAD
                  &test_thread_stack[1][TEST_THREAD_STACK_SIZE - sizeof(uint32_t)],
                  TEST_THREAD_STACK_SIZE) != ATOM_OK)
=======
                  &test_thread_stack[1][0],
                  TEST_THREAD_STACK_SIZE, TRUE) != ATOM_OK)
>>>>>>> 51811433
        {
            /* Fail */
            ATOMLOG (_STR("Error creating test thread 2\n"));
            failures++;
        }
        else
        {

            /*
             * We have created and filled a queue. We want to see that the other
             * thread is woken up if its queue is deleted. This is indicated
             * through g_result being set.
             */

            /* Wait for the other thread to start blocking on queue1 */
            if (atomTimerDelay(SYSTEM_TICKS_PER_SEC) != ATOM_OK)
            {
                ATOMLOG (_STR("Failed timer delay\n"));
                failures++;
            }
            else
            {
                /* The other thread will be blocking on queue1 now, delete queue1 */
                if (atomQueueDelete(&queue1) != ATOM_OK)
                {
                    ATOMLOG (_STR("Failed queue1 delete\n"));
                    failures++;
                }
                else
                {
                    /* Queue1 deleted. The thread should now wake up and set g_result. */
                    atomTimerDelay (SYSTEM_TICKS_PER_SEC);
                    if (g_result == 0)
                    {
                        ATOMLOG (_STR("Notify fail\n"));
                        failures++;
                    }
                    else
                    {
                        /* Success */
                    }
                }
            }
        }
    }

    /* Check thread stack usage (if enabled) */
#ifdef ATOM_STACK_CHECKING
    {
        uint32_t used_bytes, free_bytes;
        int thread;

        /* Check all threads */
        for (thread = 0; thread < NUM_TEST_THREADS; thread++)
        {
            /* Check thread stack usage */
            if (atomThreadStackCheck (&tcb[thread], &used_bytes, &free_bytes) != ATOM_OK)
            {
                ATOMLOG (_STR("StackCheck\n"));
                failures++;
            }
            else
            {
                /* Check the thread did not use up to the end of stack */
                if (free_bytes == 0)
                {
                    ATOMLOG (_STR("StackOverflow %d\n"), thread);
                    failures++;
                }

                /* Log the stack usage */
#ifdef TESTS_LOG_STACK_USAGE
                ATOMLOG (_STR("StackUse:%d\n"), (int)used_bytes);
#endif
            }
        }
    }
#endif

    /* Quit */
    return failures;
}


/**
 * \b test1_thread_func
 *
 * Entry point for test thread 1.
 *
 * @param[in] param Unused (optional thread entry parameter)
 *
 * @return None
 */
static void test1_thread_func (uint32_t param)
{
    uint8_t status, msg;

    /* Compiler warnings */
    param = param;

    /* Set a test value for posting to the queue */
    msg = 0x66;

    /*
     * Post to queue1 with no timeout. The queue should be full so
     * we are expecting to block. We should then be woken up by the
     * main thread while blocking.
     */
    status = atomQueuePut(&queue1, 0, &msg);
    if (status != ATOM_ERR_DELETED)
    {
        ATOMLOG (_STR("Test1 thread woke without deletion (%d)\n"), status);
    }
    else
    {
        /* We were woken due to deletion as expected, set g_result to notify success */
        g_result = 1;
    }

    /* Wait forever */
    while (1)
    {
        atomTimerDelay (SYSTEM_TICKS_PER_SEC);
    }
}


/**
 * \b test2_thread_func
 *
 * Entry point for test thread 2.
 *
 * @param[in] param Unused (optional thread entry parameter)
 *
 * @return None
 */
static void test2_thread_func (uint32_t param)
{
    uint8_t status, msg;

    /* Compiler warnings */
    param = param;

    /* Set a test value for posting to the queue */
    msg = 0x66;

    /*
     * Post to queue1 with timeout. The queue should be full so
     * we are expecting to block. We should then be woken up by the
     * main thread while blocking.
     */
    status = atomQueuePut(&queue1, (5 * SYSTEM_TICKS_PER_SEC), &msg);
    if (status != ATOM_ERR_DELETED)
    {
        ATOMLOG (_STR("Test2 thread woke without deletion (%d)\n"), status);
    }
    else
    {
        /* We were woken due to deletion as expected, set g_result to notify success */
        g_result = 1;
    }

    /* Wait forever */
    while (1)
    {
        atomTimerDelay (SYSTEM_TICKS_PER_SEC);
    }
}<|MERGE_RESOLUTION|>--- conflicted
+++ resolved
@@ -107,13 +107,8 @@
 
         /* Create a test thread that will block because the queue is full */
         if (atomThreadCreate(&tcb[0], TEST_THREAD_PRIO, test1_thread_func, 0,
-<<<<<<< HEAD
-                  &test_thread_stack[0][TEST_THREAD_STACK_SIZE - sizeof(uint32_t)],
-                  TEST_THREAD_STACK_SIZE) != ATOM_OK)
-=======
                   &test_thread_stack[0][0],
                   TEST_THREAD_STACK_SIZE, TRUE) != ATOM_OK)
->>>>>>> 51811433
         {
             /* Fail */
             ATOMLOG (_STR("Error creating test thread 1\n"));
@@ -183,13 +178,8 @@
 
         /* Create a test thread that will block because the queue is full */
         if (atomThreadCreate(&tcb[1], TEST_THREAD_PRIO, test2_thread_func, 0,
-<<<<<<< HEAD
-                  &test_thread_stack[1][TEST_THREAD_STACK_SIZE - sizeof(uint32_t)],
-                  TEST_THREAD_STACK_SIZE) != ATOM_OK)
-=======
                   &test_thread_stack[1][0],
                   TEST_THREAD_STACK_SIZE, TRUE) != ATOM_OK)
->>>>>>> 51811433
         {
             /* Fail */
             ATOMLOG (_STR("Error creating test thread 2\n"));
